name: UrlShortner

trigger: none # Can be configured for CI/CD triggers as needed
pr: none

variables: # Pipeline-level variables
  - group: HIREKO
  - name: DOCKER_IMAGE
    value: "docker.io/lookforlohith/metricdust_ado_deployment_docker:latest"

parameters:
  - name: profile_name
    type: string
    displayName: "Profile Name"
    default: "hireko"
    # description: "Profile name for configuration (e.g., AWS profile)."

stages:
- stage: DeployAndTestBeta
  displayName: 'Deploy and Test Beta'
  jobs:
  - job: betaDeploymentJob
    displayName: 'Deploy to Beta and Test'
    pool:
      vmImage: 'ubuntu-latest'
    container:
      image: ${{ variables.DOCKER_IMAGE }}
      options: --platform linux/amd64
    variables:
      PARAM_PROFILE_NAME: ${{ parameters.profile_name }}
      BETA_AWS_REGION: 'us-west-2'
    steps:
      - checkout: self
        fetchDepth: "0"
        clean: "true"
        path: 's/$(Build.Repository.Name)'
        displayName: 'Checkout Default/Triggering Ref'
      
      - bash: |
          set -e
          set -x
          
          echo "################################### STEP 0: Directory Check #################################################"
          ls -la
          pwd
          
          if [[ $(pwd) != */"$REPOSITORY_NAME" ]]; then
            echo "Error: Not in $REPOSITORY_NAME directory"
            exit 1
          fi
<<<<<<< HEAD
          
          echo "################################### STEP 1: Setup AWS Credentials #################################################"

          export AWS_ACCESS_KEY_ID=$(HIREKO_BETA_AWS_ACCESS_KEY_ID)
          export AWS_SECRET_ACCESS_KEY=$(HIREKO_BETA_AWS_SECRET_ACCESS_KEY)

          if [ -z "$AWS_ACCESS_KEY_ID" ]; then
            exit 1
          fi
          if [ -z "$AWS_SECRET_ACCESS_KEY" ]; then
            exit 1
          fi
          # Export full ADO variable names as well
          export HIREKO_BETA_AWS_ACCESS_KEY_ID=$(HIREKO_BETA_AWS_ACCESS_KEY_ID)
          export HIREKO_BETA_AWS_SECRET_ACCESS_KEY=$(HIREKO_BETA_AWS_SECRET_ACCESS_KEY)

          aws configure set aws_access_key_id "$AWS_ACCESS_KEY_ID" --profile "$PARAM_PROFILE_NAME"
          aws configure set aws_secret_access_key "$AWS_SECRET_ACCESS_KEY" --profile "$PARAM_PROFILE_NAME"
          aws configure set region "$BETA_AWS_REGION" --profile "$PARAM_PROFILE_NAME"
          aws configure set output "json" --profile "$PARAM_PROFILE_NAME"
          aws sts get-caller-identity --profile "$PARAM_PROFILE_NAME" > /dev/null

          
          echo "################################### STEP 2: Deploy to Beta Environment #################################################"
          chmod +x ./z_setup_deploy_beta.sh
          ./z_setup_deploy_beta.sh
          
=======
        displayName: 'Step 0: Directory Check (Beta)'
>>>>>>> 6d53f2e6
        env:
          REPOSITORY_NAME: "$(Build.Repository.Name)"
      
      - bash: |
          set -e
          set -x
          
          echo "################################### PART 1 #################################################"
          
          export AWS_ACCESS_KEY_ID=$(HIREKO_BETA_AWS_ACCESS_KEY_ID)
          export AWS_SECRET_ACCESS_KEY=$(HIREKO_BETA_AWS_SECRET_ACCESS_KEY)

          if [ -z "$AWS_ACCESS_KEY_ID" ]; then
            exit 1
          fi
          if [ -z "$AWS_SECRET_ACCESS_KEY" ]; then
            exit 1
          fi
          # Export full ADO variable names as well
          export HIREKO_BETA_AWS_ACCESS_KEY_ID=$(HIREKO_BETA_AWS_ACCESS_KEY_ID)
          export HIREKO_BETA_AWS_SECRET_ACCESS_KEY=$(HIREKO_BETA_AWS_SECRET_ACCESS_KEY)
          echo "Environment variables set for Beta."

          echo "################################### PART 3 #################################################"
          aws configure set aws_access_key_id "$AWS_ACCESS_KEY_ID" --profile "$PARAM_PROFILE_NAME"
          aws configure set aws_secret_access_key "$AWS_SECRET_ACCESS_KEY" --profile "$PARAM_PROFILE_NAME"
          aws configure set region "$BETA_AWS_REGION_CONFIG_ENV" --profile "$PARAM_PROFILE_NAME"
          aws configure set output "json" --profile "$PARAM_PROFILE_NAME"
          aws sts get-caller-identity --profile "$PARAM_PROFILE_NAME" > /dev/null

          echo "################################### PART 4 #################################################"
          chmod +x z_setup_deploy_beta.sh
          ./z_setup_deploy_beta.sh

          echo "Successfully deployed commit $(Build.SourceVersion) to Beta."
          echo "##vso[task.setvariable variable=BETA_DEPLOYED_SHA;isOutput=true]$(Build.SourceVersion)"

        name: deployBetaScript
        displayName: 'AWS & Deploy (Beta)'
        env:
          PARAM_PROFILE_NAME: "$(PARAM_PROFILE_NAME)"
          BETA_AWS_REGION_CONFIG_ENV: "$(BETA_AWS_REGION)"
          REPOSITORY_NAME: "$(Build.Repository.Name)"

- stage: DeployToProd
  displayName: 'Deploy to Production'
  dependsOn: DeployAndTestBeta
  condition: succeeded('DeployAndTestBeta')
  variables:
    # Define TARGET_PROD_COMMIT_SHA to receive output from Beta stage
    TARGET_PROD_COMMIT_SHA: $[ stageDependencies.DeployAndTestBeta.betaDeploymentJob.outputs['deployBetaScript.BETA_DEPLOYED_SHA'] ]
  jobs:
<<<<<<< HEAD
  - deployment: prodDeploymentJob
    displayName: 'Deploy to Production'
    environment: 'prod'
=======
  - deployment: ProductionDeployment
    displayName: 'Deploy to Production Environment (from main branch)'
>>>>>>> 6d53f2e6
    pool:
      vmImage: 'ubuntu-latest'
    container:
      image: ${{ variables.DOCKER_IMAGE }}
      options: --platform linux/amd64
    environment:
      name: 'prod'
      # This environment should be configured in Azure DevOps with approval checks
    variables:
      PARAM_PROFILE_NAME: ${{ parameters.profile_name }}
      PROD_AWS_REGION: 'us-west-1'
    strategy:
      runOnce:
        deploy:
          steps:
            - bash: |
                if [[ -z "${TARGET_PROD_COMMIT_SHA}" ]]; then
                  echo "[ERROR] TARGET_PROD_COMMIT_SHA is not set. Cannot proceed."
                  exit 1
                fi

                # Remove any accidental quotes
                TARGET_PROD_COMMIT_SHA="${TARGET_PROD_COMMIT_SHA//\'/}"
                
                echo "Production deployment will use the latest 'main' branch."
                echo "Target commit SHA for Production: $(TARGET_PROD_COMMIT_SHA)"
              displayName: 'Confirm Prod Source (main branch)'

            - checkout: self
              fetchDepth: "0"
              clean: "true"
              path: 's/$(Build.Repository.Name)'
              displayName: 'Initial Checkout for Prod Job'
              
            - bash: |
                set -e
                set -x
                
                echo "################################### STEP 0: Directory Check #################################################"
                ls -la
                pwd
                
                if [[ $(pwd) != */"$REPOSITORY_NAME" ]]; then
                  echo "Error: Not in $REPOSITORY_NAME directory"
                  exit 1
                fi
              displayName: 'Step 0: Directory Check (Prod)'
              env:
                REPOSITORY_NAME: "$(Build.Repository.Name)"
            
            - bash: |
                set -e # Keep exit on error
                
                # Remove any accidental quotes from the variable
                TARGET_COMMIT_CLEAN="${TARGET_PROD_COMMIT_SHA//\'/}"
                TARGET_COMMIT_CLEAN="${TARGET_COMMIT_CLEAN//\"/}"
                
                echo "Target commit SHA for Production: $TARGET_COMMIT_CLEAN"
                if [ -z "$TARGET_COMMIT_CLEAN" ]; then
                  echo "[ERROR] TARGET_PROD_COMMIT_SHA is not set. Cannot proceed."
                  exit 1
                fi

                # Remove any accidental quotes and assign to variable
                PROD_COMMIT_SHA="$(TARGET_PROD_COMMIT_SHA)"
                PROD_COMMIT_SHA="${PROD_COMMIT_SHA//\'}"
                PROD_COMMIT_SHA="${PROD_COMMIT_SHA//\"}"
                
                echo "Checking out target commit for Production: $PROD_COMMIT_SHA"
                git checkout "$PROD_COMMIT_SHA"
                echo "Successfully checked out commit $PROD_COMMIT_SHA for Production."
                echo "##vso[task.setvariable variable=PROD_COMMIT_SHA]$PROD_COMMIT_SHA"
              displayName: 'Checkout Target Commit for Production'

            - bash: |
                echo "Deploying commit $(PROD_COMMIT_SHA) from 'main' branch to Production after approval"
              displayName: 'Display Commit SHA for Prod (from main)'

            # Merged script task for Production
            - bash: |
                set -e
                set -x

                echo "################################### Setting up Environment Variables (Prod) #################################################"
                export AWS_ACCESS_KEY_ID=$(HIREKO_PROD_AWS_ACCESS_KEY_ID)
                export AWS_SECRET_ACCESS_KEY=$(HIREKO_PROD_AWS_SECRET_ACCESS_KEY)

                if [ -z "$AWS_ACCESS_KEY_ID" ] || [ -z "$AWS_SECRET_ACCESS_KEY" ]; then
                  echo "[ERROR] Critical AWS credentials not set for Prod. Exiting."
                  exit 1
                fi
                # Export full ADO variable names as well
                export HIREKO_PROD_AWS_ACCESS_KEY_ID=$(HIREKO_PROD_AWS_ACCESS_KEY_ID)
                export HIREKO_PROD_AWS_SECRET_ACCESS_KEY=$(HIREKO_PROD_AWS_SECRET_ACCESS_KEY)
                echo "Environment variables set for Prod."

                echo "################################### PART 3 #################################################"
                aws configure set aws_access_key_id "$AWS_ACCESS_KEY_ID" --profile "$PARAM_PROFILE_NAME"
                aws configure set aws_secret_access_key "$AWS_SECRET_ACCESS_KEY" --profile "$PARAM_PROFILE_NAME"
                aws configure set region "$PROD_AWS_REGION_CONFIG_ENV" --profile "$PARAM_PROFILE_NAME"
                aws configure set output "json" --profile "$PARAM_PROFILE_NAME"
                aws sts get-caller-identity --profile "$PARAM_PROFILE_NAME" > /dev/null

                echo "################################### PART 4 #################################################"
                chmod +x z_setup_deploy_prod.sh
                ./z_setup_deploy_prod.sh

              displayName: 'AWS & Deploy (Prod)'
              env:
                PARAM_PROFILE_NAME: "$(PARAM_PROFILE_NAME)"
                PROD_AWS_REGION_CONFIG_ENV: "$(PROD_AWS_REGION)"
                REPOSITORY_NAME: "$(Build.Repository.Name)"<|MERGE_RESOLUTION|>--- conflicted
+++ resolved
@@ -48,7 +48,6 @@
             echo "Error: Not in $REPOSITORY_NAME directory"
             exit 1
           fi
-<<<<<<< HEAD
           
           echo "################################### STEP 1: Setup AWS Credentials #################################################"
 
@@ -76,9 +75,6 @@
           chmod +x ./z_setup_deploy_beta.sh
           ./z_setup_deploy_beta.sh
           
-=======
-        displayName: 'Step 0: Directory Check (Beta)'
->>>>>>> 6d53f2e6
         env:
           REPOSITORY_NAME: "$(Build.Repository.Name)"
       
@@ -131,14 +127,8 @@
     # Define TARGET_PROD_COMMIT_SHA to receive output from Beta stage
     TARGET_PROD_COMMIT_SHA: $[ stageDependencies.DeployAndTestBeta.betaDeploymentJob.outputs['deployBetaScript.BETA_DEPLOYED_SHA'] ]
   jobs:
-<<<<<<< HEAD
-  - deployment: prodDeploymentJob
-    displayName: 'Deploy to Production'
-    environment: 'prod'
-=======
   - deployment: ProductionDeployment
     displayName: 'Deploy to Production Environment (from main branch)'
->>>>>>> 6d53f2e6
     pool:
       vmImage: 'ubuntu-latest'
     container:
